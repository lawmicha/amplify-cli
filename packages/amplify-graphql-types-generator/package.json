{
  "name": "amplify-graphql-types-generator",
<<<<<<< HEAD
  "version": "2.1.10-beta.0",
=======
  "version": "2.1.10",
>>>>>>> 97c893c3
  "description": "Generate API code or type annotations based on a GraphQL schema and statements",
  "repository": {
    "type": "git",
    "url": "https://github.com/aws-amplify/amplify-cli.git",
    "directory": "packages/amplify-graphql-types-generator"
  },
  "author": "Amazon Web Services",
  "license": "(MIT OR Apache-2.0)",
  "original-author": "Martijn Walraven <martijn@martijnwalraven.com>",
  "contributors": [
    "Min Bi",
    "Rohan Dubal",
    "Martijn Walraven <martijn@martijnwalraven.com>"
  ],
  "main": "./lib/index.js",
  "keywords": [
    "graphql",
    "appsync",
    "aws"
  ],
  "engines": {
    "node": ">=10.0.0"
  },
  "bin": "./lib/cli.js",
  "scripts": {
    "clean": "rimraf lib",
    "build": "tsc",
    "watch": "tsc -w",
    "test": "jest",
    "test-ci": "jest --ci -i",
    "test:smoke": "npm install && npm run build && rimraf node_modules && npm install --prod && node ./lib/cli.js && echo 'Smoke Test Passed'"
  },
  "dependencies": {
    "@babel/generator": "7.0.0-beta.4",
    "@babel/types": "7.0.0-beta.4",
    "@types/babel-generator": "^6.25.0",
    "@types/prettier": "^1.19.0",
    "@types/rimraf": "^2.0.3",
    "babel-generator": "^6.26.1",
    "babel-types": "^6.26.0",
    "change-case": "^4.1.1",
    "common-tags": "^1.8.0",
    "core-js": "^3.6.4",
    "glob": "^7.1.6",
    "graphql": "^14.5.8",
    "inflected": "^2.0.4",
    "prettier": "^1.19.1",
    "rimraf": "^3.0.0",
    "source-map-support": "^0.5.16",
    "yargs": "^15.1.0"
  },
  "devDependencies": {
    "@types/common-tags": "^1.8.0",
    "@types/glob": "^7.1.1",
    "@types/inflected": "^1.1.29",
    "@types/node": "^10.17.13",
    "@types/yargs": "^15.0.1"
  },
  "jest": {
    "setupFiles": [
      "<rootDir>/src/polyfills.js"
    ],
    "collectCoverage": true,
    "testURL": "http://localhost",
    "setupFilesAfterEnv": ["<rootDir>/test/test-utils/matchers.ts"],
    "testMatch": [
      "**/test/**/*.(js|ts)",
      "**/test/*.(js|ts)",
      "**/__tests__/*.(js|ts)"
    ],
    "testPathIgnorePatterns": [
      "<rootDir>/node_modules/",
      "<rootDir>/lib/",
      "<rootDir>/test/fixtures/",
      "<rootDir>/test/test-utils"
    ],
    "transform": {
      "^.+\\.(ts|js)x?$": "ts-jest"
    },
    "moduleFileExtensions": [
      "ts",
      "js"
    ],
    "globals": {
      "ts-jest": {
        "diagnostics": false
      }
    }
  }
}<|MERGE_RESOLUTION|>--- conflicted
+++ resolved
@@ -1,10 +1,6 @@
 {
   "name": "amplify-graphql-types-generator",
-<<<<<<< HEAD
   "version": "2.1.10-beta.0",
-=======
-  "version": "2.1.10",
->>>>>>> 97c893c3
   "description": "Generate API code or type annotations based on a GraphQL schema and statements",
   "repository": {
     "type": "git",
