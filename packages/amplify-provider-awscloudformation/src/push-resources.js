// @ts-check
const _ = require('lodash');
const fs = require('fs-extra');
const path = require('path');
const cfnLint = require('cfn-lint');
const glob = require('glob');
const { pathManager, PathConstants, FeatureFlags } = require('amplify-cli-core');
const ora = require('ora');
const { S3 } = require('./aws-utils/aws-s3');
const Cloudformation = require('./aws-utils/aws-cfn');
const providerName = require('./constants').ProviderName;
const { buildResource } = require('./build-resources');
const { uploadAppSyncFiles } = require('./upload-appsync-files');
const { prePushGraphQLCodegen, postPushGraphQLCodegen } = require('./graphql-codegen');
const { prePushAuthTransform } = require('./auth-transform');
const { transformGraphQLSchema } = require('./transform-graphql-schema');
const { displayHelpfulURLs } = require('./display-helpful-urls');
const { downloadAPIModels } = require('./download-api-models');
const { GraphQLResourceManager } = require('./graphql-transformer');
const { loadResourceParameters } = require('./resourceParams');
const { uploadAuthTriggerFiles } = require('./upload-auth-trigger-files');
const archiver = require('./utils/archiver');
const amplifyServiceManager = require('./amplify-service-manager');
const { stateManager } = require('amplify-cli-core');
const { DeploymentManager } = require('./iterative-deployment');
const { getGqlUpdatedResource } = require('./graphql-transformer/utils');

// keep in sync with ServiceName in amplify-category-function, but probably it will not change
const FunctionServiceNameLambdaLayer = 'LambdaLayer';

const spinner = ora('Updating resources in the cloud. This may take a few minutes...');
const nestedStackFileName = 'nested-cloudformation-stack.yml';
const optionalBuildDirectoryName = 'build';
const cfnTemplateGlobPattern = '*template*.+(yaml|yml|json)';
const parametersJson = 'parameters.json';

async function run(context, resourceDefinition) {
  try {
    const { resourcesToBeCreated, resourcesToBeUpdated, resourcesToBeSynced, resourcesToBeDeleted, allResources } = resourceDefinition;
    const meta = context.amplify.getProjectMeta().providers.awscloudformation;
    const {
      parameters: { options },
    } = context;
    let resources;
    if (context.exeInfo && context.exeInfo.forcePush) {
      resources = allResources;
    } else {
      resources = resourcesToBeCreated.concat(resourcesToBeUpdated);
    }
    let projectDetails = context.amplify.getProjectDetails();

    validateCfnTemplates(context, resources);

    await packageResources(context, resources);

    await transformGraphQLSchema(context, {
      handleMigration: opts => updateStackForAPIMigration(context, 'api', undefined, opts),
      minify: options['minify'],
    });
<<<<<<< HEAD

    const meta = context.amplify.getProjectMeta().providers.awscloudformation;

    // Check if iterative updates are enabled or not and generate the required deployment steps if needed.
    let deploymentSteps;

    if (FeatureFlags.getBoolean('graphQLTransformer.enableIterativeGSIUpdates')) {
      const gqlManager = await GraphQLResourceManager.createInstance(context, meta.StackId);
=======
    let deploymentSteps = [];
    const gqlResource = getGqlUpdatedResource(resourcesToBeUpdated);
    if(gqlResource) {
      const gqlManager = await GraphQLResourceManager.createInstance(context, gqlResource, meta.StackId);
>>>>>>> 2ee65ae7
      deploymentSteps = await gqlManager.run();
    }

    await uploadAppSyncFiles(context, resources, allResources);
    await prePushAuthTransform(context, resources);
    await prePushGraphQLCodegen(context, resourcesToBeCreated, resourcesToBeUpdated);
    await updateS3Templates(context, resources, projectDetails.amplifyMeta);

    spinner.start();
    projectDetails = context.amplify.getProjectDetails();

    // We do not need CloudFormation update if only syncable resources are the changes.
    if (resourcesToBeCreated.length > 0 || resourcesToBeUpdated.length > 0 || resourcesToBeDeleted.length > 0) {
      if (deploymentSteps) {
<<<<<<< HEAD
        // create deployment manager
        const deploymentManager = await DeploymentManager.createInstance(context, meta.DeploymentBucketName);

        deploymentSteps.forEach(step => deploymentManager.addStep(step));

=======
        // create deploy
        const deployManager = await DeploymentManager.createInstance(context, meta.DeploymentBucketName);
        deploymentSteps.forEach(step => deployManager.addStep(step));
>>>>>>> 2ee65ae7
        spinner.stop();

        try {
          await deploymentManager.deploy();

          spinner.start();
        } catch (err) {
          throw err;
        }
      }

      // TODO: Add the last deployment inside the deployment manager if executed
      await updateCloudFormationNestedStack(context, formNestedStack(context, projectDetails), resourcesToBeCreated, resourcesToBeUpdated);
    }

    await postPushGraphQLCodegen(context);
    await amplifyServiceManager.postPushCheck(context);

    if (resources.concat(resourcesToBeDeleted).length > 0) {
      await context.amplify.updateamplifyMetaAfterPush(resources);
    }

    if (resourcesToBeSynced.length > 0) {
      const importResources = resourcesToBeSynced.filter(r => r.sync === 'import');
      const unlinkedResources = resourcesToBeSynced.filter(r => r.sync === 'unlink');

      if (importResources.length > 0) {
        await context.amplify.updateamplifyMetaAfterPush(importResources);
      }

      if (unlinkedResources.length > 0) {
        for (let i = 0; i < unlinkedResources.length; i++) {
          context.amplify.updateamplifyMetaAfterResourceDelete(unlinkedResources[i].category, unlinkedResources[i].resourceName);
        }
      }
    }

    for (let i = 0; i < resourcesToBeDeleted.length; i++) {
      context.amplify.updateamplifyMetaAfterResourceDelete(resourcesToBeDeleted[i].category, resourcesToBeDeleted[i].resourceName);
    }

    await uploadAuthTriggerFiles(context, resourcesToBeCreated, resourcesToBeUpdated);

    let updatedAllResources = (await context.amplify.getResourceStatus()).allResources;

    const newAPIresources = [];

    updatedAllResources = updatedAllResources.filter(resource => resource.service === 'API Gateway');

    for (let i = 0; i < updatedAllResources.length; i++) {
      if (resources.findIndex(resource => resource.resourceName === updatedAllResources[i].resourceName) > -1) {
        newAPIresources.push(updatedAllResources[i]);
      }
    }

    // Check if there was any imported auth resource and if there was we have to refresh the
    // COGNITO_USER_POOLS configuration for AppSync APIs in meta if we have any
    if (resourcesToBeSynced.length > 0) {
      const importResources = resourcesToBeSynced.filter(r => r.sync === 'import');

      if (importResources.length > 0) {
        const { imported, userPoolId } = context.amplify.getImportedAuthProperties(context);

        // Sanity check it will always be true in this case
        if (imported) {
          const appSyncAPIs = allResources.filter(resource => resource.service === 'AppSync');
          const meta = stateManager.getMeta(undefined);
          let hasChanges = false;

          for (const appSyncAPI of appSyncAPIs) {
            const apiResource = _.get(meta, ['api', appSyncAPI.resourceName]);

            if (apiResource) {
              const defaultAuthentication = _.get(apiResource, ['output', 'authConfig', 'defaultAuthentication']);

              if (defaultAuthentication && defaultAuthentication.authenticationType === 'AMAZON_COGNITO_USER_POOLS') {
                defaultAuthentication.userPoolConfig.userPoolId = userPoolId;
                hasChanges = true;
              }

              const additionalAuthenticationProviders = _.get(apiResource, ['output', 'authConfig', 'additionalAuthenticationProviders']);

              for (const additionalAuthenticationProvider of additionalAuthenticationProviders) {
                if (
                  additionalAuthenticationProvider &&
                  additionalAuthenticationProvider.authenticationType === 'AMAZON_COGNITO_USER_POOLS'
                ) {
                  additionalAuthenticationProvider.userPoolConfig.userPoolId = userPoolId;
                  hasChanges = true;
                }
              }
            }
          }

          if (hasChanges) {
            stateManager.setMeta(undefined, meta);
          }
        }
      }
    }

    await downloadAPIModels(context, newAPIresources);

    // Store current cloud backend in S3 deployment bcuket
    await storeCurrentCloudBackend(context);
    await amplifyServiceManager.storeArtifactsForAmplifyService(context);
    //check for auth resources and remove deployment secret for push
    const authResources = resources.filter(
      resource => resource.category === 'auth' && resource.service === 'Cognito' && resource.providerPlugin === 'awscloudformation',
    );
    if (authResources.length > 0) {
      for (let i = 0; i < authResources.length; i++) {
        const authResource = authResources[i];
        context.amplify.removeDeploymentSecrets(context, authResource.category, authResource.resourceName);
      }
    }
    spinner.succeed('All resources are updated in the cloud');

    await displayHelpfulURLs(context, resources);
  } catch (err) {
    spinner.fail('An error occurred when pushing the resources to the cloud');
    throw err;
  }
}

async function updateStackForAPIMigration(context, category, resourceName, options) {
  const { resourcesToBeCreated, resourcesToBeUpdated, resourcesToBeDeleted, allResources } = await context.amplify.getResourceStatus(
    category,
    resourceName,
    providerName,
  );

  const { isReverting, isCLIMigration } = options;
  let resources = resourcesToBeCreated.concat(resourcesToBeUpdated);
  let projectDetails = context.amplify.getProjectDetails();

  validateCfnTemplates(context, resources);

  resources = allResources.filter(resource => resource.service === 'AppSync');

  return packageResources(context, resources)
    .then(() =>
      uploadAppSyncFiles(context, resources, allResources, {
        useDeprecatedParameters: isReverting,
        defaultParams: {
          CreateAPIKey: 0,
          APIKeyExpirationEpoch: -1,
          authRoleName: {
            Ref: 'AuthRoleName',
          },
          unauthRoleName: {
            Ref: 'UnauthRoleName',
          },
        },
      }),
    )
    .then(() => updateS3Templates(context, resources, projectDetails.amplifyMeta))
    .then(() => {
      if (!isCLIMigration) {
        spinner.start();
      }
      projectDetails = context.amplify.getProjectDetails();
      if (resources.length > 0 || resourcesToBeDeleted.length > 0) {
        // isCLIMigration implies a top level CLI migration is underway.
        // We do not inject an env in such situations so we pass a resourceName.
        // When it is an API level migration, we do pass an env so omit the resourceName.
        let nestedStack;
        if (isReverting && isCLIMigration) {
          // When this is a CLI migration and we are rolling back, we do not want to inject
          // an [env] for any templates.
          nestedStack = formNestedStack(context, projectDetails, category, resourceName, 'AppSync', true);
        } else if (isCLIMigration) {
          nestedStack = formNestedStack(context, projectDetails, category, resourceName, 'AppSync');
        } else {
          nestedStack = formNestedStack(context, projectDetails, category);
        }
        return updateCloudFormationNestedStack(context, nestedStack, resourcesToBeCreated, resourcesToBeUpdated);
      }
    })
    .then(async res => {
      await context.amplify.updateamplifyMetaAfterPush(resources);
      if (!isCLIMigration) {
        spinner.stop();
      }
      return res;
    })
    .catch(err => {
      if (!isCLIMigration) {
        spinner.fail('An error occurred when migrating the API project.');
      }
      throw err;
    });
}

function storeCurrentCloudBackend(context) {
  const zipFilename = '#current-cloud-backend.zip';
  const backendDir = context.amplify.pathManager.getBackendDirPath();
  const tempDir = path.join(backendDir, '.temp');
  const currentCloudBackendDir = context.amplify.pathManager.getCurrentCloudBackendDirPath();

  if (!fs.existsSync(tempDir)) {
    fs.mkdirSync(tempDir);
  }

  const cliJSONFiles = glob.sync(PathConstants.CLIJSONFileNameGlob, {
    cwd: pathManager.getAmplifyDirPath(),
    absolute: true,
  });

  const zipFilePath = path.normalize(path.join(tempDir, zipFilename));
  return archiver
    .run(currentCloudBackendDir, zipFilePath, undefined, cliJSONFiles)
    .then(result => {
      const s3Key = `${result.zipFilename}`;
      return S3.getInstance(context).then(s3 => {
        const s3Params = {
          Body: fs.createReadStream(result.zipFilePath),
          Key: s3Key,
        };
        return s3.uploadFile(s3Params);
      });
    })
    .then(() => {
      fs.removeSync(tempDir);
    });
}

function validateCfnTemplates(context, resourcesToBeUpdated) {
  for (let i = 0; i < resourcesToBeUpdated.length; i += 1) {
    const { category, resourceName } = resourcesToBeUpdated[i];
    const backEndDir = context.amplify.pathManager.getBackendDirPath();
    const resourceDir = path.normalize(path.join(backEndDir, category, resourceName));
    const cfnFiles = glob.sync(cfnTemplateGlobPattern, {
      cwd: resourceDir,
      ignore: [parametersJson],
    });
    for (let j = 0; j < cfnFiles.length; j += 1) {
      const filePath = path.normalize(path.join(resourceDir, cfnFiles[j]));
      try {
        cfnLint.validateFile(filePath);
      } catch (err) {
        context.print.error(`Invalid CloudFormation template: ${filePath}`);
        throw err;
      }
    }
  }
}

function packageResources(context, resources) {
  // Only build and package resources which are required
  resources = resources.filter(resource => resource.build);

  const packageResource = (context, resource) => {
    let s3Key;
    return (resource.service === FunctionServiceNameLambdaLayer
      ? context.amplify.invokePluginMethod(context, 'function', undefined, 'packageLayer', [context, resource])
      : buildResource(context, resource)
    )
      .then(result => {
        // Upload zip file to S3
        s3Key = `amplify-builds/${result.zipFilename}`;
        return S3.getInstance(context).then(s3 => {
          const s3Params = {
            Body: fs.createReadStream(result.zipFilePath),
            Key: s3Key,
          };
          return s3.uploadFile(s3Params);
        });
      })
      .then(async s3Bucket => {
        // Update cfn template
        const { category, resourceName } = resource;
        const backEndDir = context.amplify.pathManager.getBackendDirPath();
        const resourceDir = path.normalize(path.join(backEndDir, category, resourceName));

        const cfnFiles = glob.sync(cfnTemplateGlobPattern, {
          cwd: resourceDir,
          ignore: [parametersJson],
        });

        if (cfnFiles.length !== 1) {
          const errorMessage =
            cfnFiles.length > 1
              ? 'Only one CloudFormation template is allowed in the resource directory'
              : 'CloudFormation template is missing in the resource directory';
          context.print.error(errorMessage);
          context.print.error(resourceDir);
          throw new Error(errorMessage);
        }

        const cfnFile = cfnFiles[0];
        const cfnFilePath = path.normalize(path.join(resourceDir, cfnFile));
        const cfnMeta = context.amplify.readJsonFile(cfnFilePath);

        if (resource.service === FunctionServiceNameLambdaLayer) {
          const isMultiEnvLayer = await context.amplify.invokePluginMethod(context, 'function', undefined, 'isMultiEnvLayer', [
            context,
            resourceName,
          ]);

          if (isMultiEnvLayer) {
            const amplifyMeta = stateManager.getMeta();
            const teamProviderInfo = stateManager.getTeamProviderInfo();
            _.set(teamProviderInfo, [context.amplify.getEnvInfo().envName, 'categories', 'function', resourceName], {
              deploymentBucketName: s3Bucket,
              s3Key,
            });
            _.set(amplifyMeta, ['function', resourceName, 's3Bucket'], {
              deploymentBucketName: s3Bucket,
              s3Key,
            });
            stateManager.setMeta(undefined, amplifyMeta);
            stateManager.setTeamProviderInfo(undefined, teamProviderInfo);
          } else {
            cfnMeta.Resources.LambdaLayer.Properties.Content = {
              S3Bucket: s3Bucket,
              S3Key: s3Key,
            };
          }
        } else {
          if (cfnMeta.Resources.LambdaFunction.Type === 'AWS::Serverless::Function') {
            cfnMeta.Resources.LambdaFunction.Properties.CodeUri = {
              Bucket: s3Bucket,
              Key: s3Key,
            };
          } else {
            cfnMeta.Resources.LambdaFunction.Properties.Code = {
              S3Bucket: s3Bucket,
              S3Key: s3Key,
            };
          }
        }
        context.amplify.writeObjectAsJson(cfnFilePath, cfnMeta, true);
      });
  };

  const promises = [];
  for (let resource of resources) {
    promises.push(packageResource(context, resource));
  }

  return Promise.all(promises);
}

async function updateCloudFormationNestedStack(context, nestedStack, resourcesToBeCreated, resourcesToBeUpdated) {
  const backEndDir = context.amplify.pathManager.getBackendDirPath();
  const nestedStackFilepath = path.normalize(path.join(backEndDir, providerName, nestedStackFileName));

  const jsonString = JSON.stringify(nestedStack, null, '\t');
  context.filesystem.write(nestedStackFilepath, jsonString);

  const cfnItem = await new Cloudformation(context, generateUserAgentAction(resourcesToBeCreated, resourcesToBeUpdated));
  await cfnItem.updateResourceStack(path.normalize(path.join(backEndDir, providerName)), nestedStackFileName);
}

function generateUserAgentAction(resourcesToBeCreated, resourcesToBeUpdated) {
  const uniqueCategoriesAdded = getAllUniqueCategories(resourcesToBeCreated);
  const uniqueCategoriesUpdated = getAllUniqueCategories(resourcesToBeUpdated);
  let userAgentAction = '';

  if (uniqueCategoriesAdded.length > 0) {
    uniqueCategoriesAdded.forEach(category => {
      if (category.length >= 2) {
        category = category.substring(0, 2);
      }

      userAgentAction += `${category}:c `;
    });
  }

  if (uniqueCategoriesUpdated.length > 0) {
    uniqueCategoriesUpdated.forEach(category => {
      if (category.length >= 2) {
        category = category.substring(0, 2);
      }
      userAgentAction += `${category}:u `;
    });
  }
  return userAgentAction;
}

function getAllUniqueCategories(resources) {
  const categories = new Set();

  resources.forEach(resource => categories.add(resource.category));

  return [...categories];
}

function getCfnFiles(context, category, resourceName) {
  const backEndDir = context.amplify.pathManager.getBackendDirPath();
  const resourceDir = path.normalize(path.join(backEndDir, category, resourceName));
  const resourceBuildDir = path.join(resourceDir, optionalBuildDirectoryName);
  /**
   * The API category w/ GraphQL builds into a build/ directory.
   * This looks for a build directory and uses it if one exists.
   * Otherwise falls back to the default behavior.
   */
  if (fs.existsSync(resourceBuildDir) && fs.lstatSync(resourceBuildDir).isDirectory()) {
    const cfnFiles = glob.sync(cfnTemplateGlobPattern, {
      cwd: resourceBuildDir,
      ignore: [parametersJson],
    });

    if (cfnFiles.length > 0) {
      return {
        resourceDir: resourceBuildDir,
        cfnFiles,
      };
    }
  }
  const cfnFiles = glob.sync(cfnTemplateGlobPattern, {
    cwd: resourceDir,
    ignore: [parametersJson],
  });
  return {
    resourceDir,
    cfnFiles,
  };
}

function updateS3Templates(context, resourcesToBeUpdated, amplifyMeta) {
  const promises = [];

  for (let i = 0; i < resourcesToBeUpdated.length; i += 1) {
    const { category, resourceName } = resourcesToBeUpdated[i];
    const { resourceDir, cfnFiles } = getCfnFiles(context, category, resourceName);
    for (let j = 0; j < cfnFiles.length; j += 1) {
      promises.push(uploadTemplateToS3(context, resourceDir, cfnFiles[j], category, resourceName, amplifyMeta));
    }
  }

  return Promise.all(promises);
}

function uploadTemplateToS3(context, resourceDir, cfnFile, category, resourceName, amplifyMeta) {
  const filePath = path.normalize(path.join(resourceDir, cfnFile));

  return S3.getInstance(context)
    .then(s3 => {
      const s3Params = {
        Body: fs.createReadStream(filePath),
        Key: `amplify-cfn-templates/${category}/${cfnFile}`,
      };
      return s3.uploadFile(s3Params, false);
    })
    .then(projectBucket => {
      const templateURL = `https://s3.amazonaws.com/${projectBucket}/amplify-cfn-templates/${category}/${cfnFile}`;
      const providerMetadata = amplifyMeta[category][resourceName].providerMetadata || {};
      providerMetadata.s3TemplateURL = templateURL;
      providerMetadata.logicalId = category + resourceName;
      context.amplify.updateamplifyMetaAfterResourceUpdate(category, resourceName, 'providerMetadata', providerMetadata);
    });
}

/* eslint-disable */
function formNestedStack(context, projectDetails, categoryName, resourceName, serviceName, skipEnv) {
  /* eslint-enable */
  const initTemplateFilePath = path.join(__dirname, '..', 'resources', 'rootStackTemplate.json');
  const nestedStack = context.amplify.readJsonFile(initTemplateFilePath);
  const { amplifyMeta } = projectDetails;
  let authResourceName;
  let categories = Object.keys(amplifyMeta);
  categories = categories.filter(category => category !== 'provider');
  categories.forEach(category => {
    const resources = Object.keys(amplifyMeta[category]);
    resources.forEach(resource => {
      const resourceDetails = amplifyMeta[category][resource];
      if (category === 'auth' && resource !== 'userPoolGroups') {
        authResourceName = resource;
      }
      const resourceKey = category + resource;
      let templateURL;
      if (resourceDetails.providerPlugin) {
        const parameters = loadResourceParameters(context, category, resource);
        const { dependsOn } = resourceDetails;

        if (dependsOn) {
          for (let i = 0; i < dependsOn.length; i += 1) {
            for (let j = 0; j < dependsOn[i].attributes.length; j += 1) {
              // If the depends on resource is an imported resource we cannot form GetAtt type reference
              // since there is no such thing. We have to read the output.{AttributeName} from the meta
              // and inject the value itself into the parameters block
              let parameterValue;

              const dependentResource = _.get(amplifyMeta, [dependsOn[i].category, dependsOn[i].resourceName], undefined);

              if (!dependentResource) {
                throw new Error(`Cannot get resource: ${dependsOn[i].resourceName} from '${dependsOn[i].category}' category.`);
              }

              if (dependentResource.serviceType === 'imported') {
                const outputAttributeValue = _.get(dependentResource, ['output', dependsOn[i].attributes[j]], undefined);

                if (!outputAttributeValue) {
                  const error = new Error(
                    `Cannot read the '${dependsOn[i].attributes[j]}' dependent attribute value from the output section of resource: '${dependsOn[i].resourceName}'.`,
                  );
                  error.stack = undefined;

                  throw error;
                }

                parameterValue = outputAttributeValue;
              } else {
                const dependsOnStackName = dependsOn[i].category + dependsOn[i].resourceName;
                parameterValue = { 'Fn::GetAtt': [dependsOnStackName, `Outputs.${dependsOn[i].attributes[j]}`] };
              }

              const parameterKey = `${dependsOn[i].category}${dependsOn[i].resourceName}${dependsOn[i].attributes[j]}`;

              parameters[parameterKey] = parameterValue;
            }

            if (dependsOn[i].exports) {
              Object.keys(dependsOn[i].exports)
                .map(key => ({ key, value: dependsOn[i].exports[key] }))
                .forEach(({ key, value }) => {
                  parameters[key] = { 'Fn::ImportValue': value };
                });
            }
          }
        }

        const values = Object.values(parameters);
        const keys = Object.keys(parameters);
        for (let a = 0; a < values.length; a += 1) {
          if (Array.isArray(values[a])) {
            parameters[keys[a]] = values[a].join();
          }
        }

        const currentEnv = context.amplify.getEnvInfo().envName;

        if (!skipEnv && resourceName) {
          if (resource === resourceName && category === categoryName && amplifyMeta[category][resource].service === serviceName) {
            Object.assign(parameters, { env: currentEnv });
          }
        } else if (!skipEnv) {
          Object.assign(parameters, { env: currentEnv });
        }

        // If auth is imported check the parameters section of the nested template
        // and if it has auth or unauth role arn or name or userpool id, then inject it from the
        // imported auth resource's properties
        const {
          imported,
          userPoolId,
          authRoleArn,
          authRoleName,
          unauthRoleArn,
          unauthRoleName,
        } = context.amplify.getImportedAuthProperties(context);

        if (category !== 'auth' && resourceDetails.service !== 'Cognito' && imported) {
          if (parameters.AuthCognitoUserPoolId) {
            parameters.AuthCognitoUserPoolId = userPoolId;
          }

          if (parameters.authRoleArn) {
            parameters.authRoleArn = authRoleArn;
          }

          if (parameters.authRoleName) {
            parameters.authRoleName = authRoleName;
          }

          if (parameters.unauthRoleArn) {
            parameters.unauthRoleArn = unauthRoleArn;
          }

          if (parameters.unauthRoleName) {
            parameters.unauthRoleName = unauthRoleName;
          }
        }

        if (resourceDetails.providerMetadata) {
          templateURL = resourceDetails.providerMetadata.s3TemplateURL;
          nestedStack.Resources[resourceKey] = {
            Type: 'AWS::CloudFormation::Stack',
            Properties: {
              TemplateURL: templateURL,
              Parameters: parameters,
            },
          };
        }
      }
    });
  });

  if (authResourceName) {
    const importedAuth = _.get(amplifyMeta, ['auth', authResourceName], undefined);

    // If auth is imported we cannot update the IDP as it is not part of the stack resources we deploy.
    if (importedAuth && importedAuth.serviceType !== 'imported') {
      const authParameters = loadResourceParameters(context, 'auth', authResourceName);
      if (authParameters.identityPoolName) {
        updateIdPRolesInNestedStack(context, nestedStack, authResourceName);
      }
    }
  }

  return nestedStack;
}

function updateIdPRolesInNestedStack(context, nestedStack, authResourceName) {
  const authLogicalResourceName = `auth${authResourceName}`;
  const idpUpdateRoleCfnFilePath = path.join(__dirname, '..', 'resources', 'update-idp-roles-cfn.json');
  const idpUpdateRoleCfn = context.amplify.readJsonFile(idpUpdateRoleCfnFilePath);

  idpUpdateRoleCfn.UpdateRolesWithIDPFunction.DependsOn.push(authLogicalResourceName);
  idpUpdateRoleCfn.UpdateRolesWithIDPFunctionOutputs.Properties.idpId['Fn::GetAtt'].unshift(authLogicalResourceName);

  Object.assign(nestedStack.Resources, idpUpdateRoleCfn);
}

module.exports = {
  run,
  updateStackForAPIMigration,
  storeCurrentCloudBackend,
};<|MERGE_RESOLUTION|>--- conflicted
+++ resolved
@@ -57,22 +57,18 @@
       handleMigration: opts => updateStackForAPIMigration(context, 'api', undefined, opts),
       minify: options['minify'],
     });
-<<<<<<< HEAD
-
-    const meta = context.amplify.getProjectMeta().providers.awscloudformation;
 
     // Check if iterative updates are enabled or not and generate the required deployment steps if needed.
     let deploymentSteps;
 
     if (FeatureFlags.getBoolean('graphQLTransformer.enableIterativeGSIUpdates')) {
-      const gqlManager = await GraphQLResourceManager.createInstance(context, meta.StackId);
-=======
-    let deploymentSteps = [];
-    const gqlResource = getGqlUpdatedResource(resourcesToBeUpdated);
-    if(gqlResource) {
-      const gqlManager = await GraphQLResourceManager.createInstance(context, gqlResource, meta.StackId);
->>>>>>> 2ee65ae7
-      deploymentSteps = await gqlManager.run();
+      const gqlResource = getGqlUpdatedResource(resourcesToBeUpdated);
+
+      if (gqlResource) {
+        const gqlManager = await GraphQLResourceManager.createInstance(context, gqlResource, meta.StackId);
+
+        deploymentSteps = await gqlManager.run();
+      }
     }
 
     await uploadAppSyncFiles(context, resources, allResources);
@@ -86,17 +82,11 @@
     // We do not need CloudFormation update if only syncable resources are the changes.
     if (resourcesToBeCreated.length > 0 || resourcesToBeUpdated.length > 0 || resourcesToBeDeleted.length > 0) {
       if (deploymentSteps) {
-<<<<<<< HEAD
         // create deployment manager
         const deploymentManager = await DeploymentManager.createInstance(context, meta.DeploymentBucketName);
 
         deploymentSteps.forEach(step => deploymentManager.addStep(step));
 
-=======
-        // create deploy
-        const deployManager = await DeploymentManager.createInstance(context, meta.DeploymentBucketName);
-        deploymentSteps.forEach(step => deployManager.addStep(step));
->>>>>>> 2ee65ae7
         spinner.stop();
 
         try {
