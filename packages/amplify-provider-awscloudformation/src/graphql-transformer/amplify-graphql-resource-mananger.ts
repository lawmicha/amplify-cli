--- conflicted
+++ resolved
@@ -74,11 +74,7 @@
     this.templateState = new TemplateState();
   }
 
-<<<<<<< HEAD
   run = async (): Promise<DeploymentStep[]> | null => {
-=======
-  run = async (): Promise<DeploymentStep[] | null> => {
->>>>>>> 2ee65ae7
     const gqlDiff = getGQLDiff(this.backendDir, this.cloudBackendDir);
     try {
       sanityCheck(gqlDiff.diff, gqlDiff.current, gqlDiff.next);
@@ -100,10 +96,6 @@
     const tableArnMap = await getTableARNS(this.cfnClient, this.templateState.getKeys(), this.resourceMeta.stackId);
     const parameters = await getStackParameters(this.cfnClient, this.resourceMeta.stackId);
     const buildHash = await hashDirectory(this.backendDir);
-<<<<<<< HEAD
-=======
-    fs.ensureDirSync(tempDir);
->>>>>>> 2ee65ae7
     while (!this.templateState.isEmpty()) {
       fs.copySync(stateFileDir, path.join(tempDir, `${count}`));
       const tables = this.templateState.getKeys();
@@ -246,11 +238,7 @@
 
   private addGSI = (gsiRecord: GSIRecord, tableName: string, template: Template): void => {
     const table = template.Resources[tableName];
-<<<<<<< HEAD
     const gsis = (table.Properties.GlobalSecondaryIndexes ?? []) as GlobalSecondaryIndex[];
-=======
-    const gsis = (table.Properties.GlobalSecondaryIndexes || []) as GlobalSecondaryIndex[] ;
->>>>>>> 2ee65ae7
     gsis.push(gsiRecord.gsi);
     table.Properties.GlobalSecondaryIndexes = gsis;
     const attrDefs = (table.Properties.AttributeDefinitions ?? []) as AttributeDefinition[];
