import fs from 'fs-extra';
import * as path from 'path';
import { DeploymentResources } from '@aws-amplify/graphql-transformer-core';
import rimraf from 'rimraf';
import { JSONUtilities } from 'amplify-cli-core';
import { Template } from 'cloudform';
import { Diff, diff as getDiffs } from 'deep-diff';

const ROOT_STACK_FILE_NAME = 'cloudformation-template.json';
const PARAMETERS_FILE_NAME = 'parameters.json';
export interface DiffableProject {
  stacks: {
    [stackName: string]: Template;
  };
  root: Template;
}

export type DiffChanges<T> = Array<Diff<DiffableProject, DiffableProject>>;

export interface GQLDiff {
  diff: DiffChanges<DiffableProject>;
  next: DiffableProject;
  current: DiffableProject;
}

export const getGQLDiff = (currentBackendDir: string, cloudBackendDir: string): GQLDiff => {
  const currentBuildDir = path.join(currentBackendDir, 'build');
  const cloudBuildDir = path.join(cloudBackendDir, 'build');
<<<<<<< HEAD
  if (fs.existsSync(cloudBuildDir) && fs.existsSync(currentBuildDir)) {
    const current = loadDiffableProject(cloudBuildDir, ROOT_STACK_FILE_NAME);
    const next = loadDiffableProject(currentBuildDir, ROOT_STACK_FILE_NAME);
    return { current, next, diff: getDiffs(current, next) };
  }
  return null;
};
=======
  if (cloudBuildDir && currentBuildDir) {
    const current = loadDiffableProject(cloudBuildDir, ROOT_STACK_FILE_NAME);
    const next = loadDiffableProject(currentBackendDir, ROOT_STACK_FILE_NAME);
    return { current, next, diff: getDiffs(current, next) };
  }
  return null;
}
>>>>>>> 2ee65ae7

export const getGqlUpdatedResource = (resources: any[]) => {
  if (resources.length > 0) {
    const resource = resources[0];
<<<<<<< HEAD
    if (resource.providerPlugin === 'awscloudformation' && resource.providerMetadata && resource.providerMetadata.logicalId) {
=======
    if (resource.service === 'AppSync' &&
        resource.providerMetadata &&
        resource.providerMetadata.logicalId) {
>>>>>>> 2ee65ae7
      return resource;
    }
  }
  return null;
<<<<<<< HEAD
};
=======
}
>>>>>>> 2ee65ae7

export function loadDiffableProject(path: string, rootStackName: string): DiffableProject {
  const project = readFromPath(path);
  const currentStacks = project.stacks || {};
  const diffableProject: DiffableProject = {
    stacks: {},
    root: {},
  };
  for (const key of Object.keys(currentStacks)) {
    diffableProject.stacks[key] = JSON.parse(project.stacks[key]);
  }
  diffableProject.root = JSON.parse(project[rootStackName]);
  return diffableProject;
}

export function readFromPath(directory: string): any {
  const pathExists = fs.pathExistsSync(directory);
  if (!pathExists) {
    return;
  }
  const dirStats = fs.lstatSync(directory);
  if (!dirStats.isDirectory()) {
    const buf = fs.readFileSync(directory);
    return buf.toString();
  }
  const files = fs.readdirSync(directory);
  const accum = {};
  for (const fileName of files) {
    const fullPath = path.join(directory, fileName);
    const value = readFromPath(fullPath);
    accum[fileName] = value;
  }
  return accum;
}

/**
 * Writes a deployment to disk at a path.
 */
export async function writeDeploymentToDisk(
  deployment: DeploymentResources,
  directory: string,
  rootStackFileName: string = 'rootStack.json',
  buildParameters: Object,
  minify = false,
) {
  // Delete the last deployments resources.
  rimraf.sync(directory);
  fs.ensureDirSync(directory);

  // Write the schema to disk
  const schema = deployment.schema;
  const fullSchemaPath = path.normalize(directory + `/schema.graphql`);
  fs.writeFileSync(fullSchemaPath, schema);

  // Setup the directories if they do not exist.
  initStacksAndResolversDirectories(directory);

  // Write resolvers to disk
  const resolverFileNames = Object.keys(deployment.resolvers);
  const resolverRootPath = resolverDirectoryPath(directory);
  for (const resolverFileName of resolverFileNames) {
    const fullResolverPath = path.normalize(resolverRootPath + '/' + resolverFileName);
    fs.writeFileSync(fullResolverPath, deployment.resolvers[resolverFileName]);
  }

  // Write pipeline resolvers to disk
  const pipelineFunctions = Object.keys(deployment.pipelineFunctions);
  const pipelineFunctionRootPath = pipelineFunctionDirectoryPath(directory);
  for (const functionFileName of pipelineFunctions) {
    const fullTemplatePath = path.normalize(pipelineFunctionRootPath + '/' + functionFileName);
    fs.writeFileSync(fullTemplatePath, deployment.pipelineFunctions[functionFileName]);
  }

  // Write the stacks to disk
  const stackNames = Object.keys(deployment.stacks);
  const stackRootPath = stacksDirectoryPath(directory);
  for (const stackFileName of stackNames) {
    const fileNameParts = stackFileName.split('.');
    if (fileNameParts.length === 1) {
      fileNameParts.push('json');
    }
    const fullFileName = fileNameParts.join('.');
    throwIfNotJSONExt(fullFileName);
    const fullStackPath = path.normalize(stackRootPath + '/' + fullFileName);
    let stackString: any = deployment.stacks[stackFileName];
    stackString =
      typeof stackString === 'string'
        ? deployment.stacks[stackFileName]
        : JSONUtilities.stringify(deployment.stacks[stackFileName], { minify });
    fs.writeFileSync(fullStackPath, stackString);
  }

  // Write any functions to disk
  const functionNames = Object.keys(deployment.functions);
  const functionRootPath = path.normalize(directory + `/functions`);
  if (!fs.existsSync(functionRootPath)) {
    fs.mkdirSync(functionRootPath);
  }
  for (const functionName of functionNames) {
    const fullFunctionPath = path.normalize(functionRootPath + '/' + functionName);
    const zipContents = fs.readFileSync(deployment.functions[functionName]);
    fs.writeFileSync(fullFunctionPath, zipContents);
  }
  const rootStack = deployment.rootStack;
  const rootStackPath = path.normalize(directory + `/${rootStackFileName}`);
  const rootStackString = minify ? JSON.stringify(rootStack) : JSON.stringify(rootStack, null, 4);
  fs.writeFileSync(rootStackPath, rootStackString);

  // Write params to disk
  const jsonString = JSON.stringify(buildParameters, null, 4);
  const parametersOutputFilePath = path.join(directory, PARAMETERS_FILE_NAME);
  fs.writeFileSync(parametersOutputFilePath, jsonString);
}

function initStacksAndResolversDirectories(directory: string) {
  const resolverRootPath = resolverDirectoryPath(directory);
  if (!fs.existsSync(resolverRootPath)) {
    fs.mkdirSync(resolverRootPath);
  }
  const pipelineFunctionRootPath = pipelineFunctionDirectoryPath(directory);
  if (!fs.existsSync(pipelineFunctionRootPath)) {
    fs.mkdirSync(pipelineFunctionRootPath);
  }
  const stackRootPath = stacksDirectoryPath(directory);
  if (!fs.existsSync(stackRootPath)) {
    fs.mkdirSync(stackRootPath);
  }
}

function pipelineFunctionDirectoryPath(rootPath: string) {
  return path.normalize(path.join(rootPath, 'pipelineFunctions'));
}

function resolverDirectoryPath(rootPath: string) {
  return path.normalize(rootPath + `/resolvers`);
}

function stacksDirectoryPath(rootPath: string) {
  return path.normalize(rootPath + `/stacks`);
}

export function throwIfNotJSONExt(stackFile: string) {
  const extension = path.extname(stackFile);
  if (extension === '.yaml' || extension === '.yml') {
    throw new Error(`Yaml is not yet supported. Please convert the CloudFormation stack ${stackFile} to json.`);
  }
  if (extension !== '.json') {
    throw new Error(`Invalid extension ${extension} for stack ${stackFile}`);
  }
}<|MERGE_RESOLUTION|>--- conflicted
+++ resolved
@@ -26,7 +26,6 @@
 export const getGQLDiff = (currentBackendDir: string, cloudBackendDir: string): GQLDiff => {
   const currentBuildDir = path.join(currentBackendDir, 'build');
   const cloudBuildDir = path.join(cloudBackendDir, 'build');
-<<<<<<< HEAD
   if (fs.existsSync(cloudBuildDir) && fs.existsSync(currentBuildDir)) {
     const current = loadDiffableProject(cloudBuildDir, ROOT_STACK_FILE_NAME);
     const next = loadDiffableProject(currentBuildDir, ROOT_STACK_FILE_NAME);
@@ -34,35 +33,16 @@
   }
   return null;
 };
-=======
-  if (cloudBuildDir && currentBuildDir) {
-    const current = loadDiffableProject(cloudBuildDir, ROOT_STACK_FILE_NAME);
-    const next = loadDiffableProject(currentBackendDir, ROOT_STACK_FILE_NAME);
-    return { current, next, diff: getDiffs(current, next) };
-  }
-  return null;
-}
->>>>>>> 2ee65ae7
 
 export const getGqlUpdatedResource = (resources: any[]) => {
   if (resources.length > 0) {
     const resource = resources[0];
-<<<<<<< HEAD
-    if (resource.providerPlugin === 'awscloudformation' && resource.providerMetadata && resource.providerMetadata.logicalId) {
-=======
-    if (resource.service === 'AppSync' &&
-        resource.providerMetadata &&
-        resource.providerMetadata.logicalId) {
->>>>>>> 2ee65ae7
+    if (resource.service === 'AppSync' && resource.providerMetadata && resource.providerMetadata.logicalId) {
       return resource;
     }
   }
   return null;
-<<<<<<< HEAD
 };
-=======
-}
->>>>>>> 2ee65ae7
 
 export function loadDiffableProject(path: string, rootStackName: string): DiffableProject {
   const project = readFromPath(path);
