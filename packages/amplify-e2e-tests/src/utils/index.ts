import { join } from 'path';
import { mkdirSync } from 'fs';
import * as rimraf from 'rimraf';
import { config } from 'dotenv';
export { default  as getProjectMeta } from './projectMeta';
<<<<<<< HEAD
export { getDDBTable, checkIfBucketExists, getUserPool, getUserPoolClients, getBot, getLambdaFunction } from './sdk-calls'
=======
export { getUserPool, getUserPoolClients, getBot, getFunction } from './sdk-calls'
>>>>>>> 3b230a2e

// run dotenv config to update env variable
config();

export function getCLIPath() {
  return join(__dirname, '..', '..', '..', 'amplify-cli', 'bin', 'amplify');
}

export function createNewProjectDir(root?: string): string {
  if (!root) {
    root = join(
      __dirname,
      '../../../..',
      `amplify-integ-${Math.round(Math.random() * 100)}-test-${Math.round(Math.random() * 1000)}`
    );
  }
  mkdirSync(root);
  return root;
}

export function deleteProjectDir(root: string) {
  return rimraf.sync(root);
}

export function isCI(): Boolean {
  return process.env.CI ? true : false;
}

export function getEnvVars(): { } {
  return { ...process.env };
}<|MERGE_RESOLUTION|>--- conflicted
+++ resolved
@@ -3,11 +3,7 @@
 import * as rimraf from 'rimraf';
 import { config } from 'dotenv';
 export { default  as getProjectMeta } from './projectMeta';
-<<<<<<< HEAD
-export { getDDBTable, checkIfBucketExists, getUserPool, getUserPoolClients, getBot, getLambdaFunction } from './sdk-calls'
-=======
-export { getUserPool, getUserPoolClients, getBot, getFunction } from './sdk-calls'
->>>>>>> 3b230a2e
+export { getDDBTable, checkIfBucketExists, getUserPool, getUserPoolClients, getBot, getLambdaFunction, getFunction } from './sdk-calls'
 
 // run dotenv config to update env variable
 config();
