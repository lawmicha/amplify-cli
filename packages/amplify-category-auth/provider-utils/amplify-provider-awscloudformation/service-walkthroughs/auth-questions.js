const inquirer = require('inquirer');
const thirdPartyMap = require('../assets/string-maps').authProviders;

async function serviceWalkthrough(
  context,
  defaultValuesFilename,
  stringMapsFilename,
  serviceMetadata,
) {
  const { inputs } = serviceMetadata;
  const { amplify } = context;
  const { parseInputs } = require(`${__dirname}/../question-factories/core-questions.js`);

  let coreAnswers = {};
  let appClientAnswers = {};

  const defaultPromptInputs = [
    {
      key: 'useDefault',
      question: 'Do you want to use a default IAM user pool/identity pool template?',
      type: 'confirm',
      default: true,
    },
    {
      key: 'authSelections',
      question: 'Select the authentication/authorization services that you want to use:',
      required: true,
      type: 'list',
      map: 'authSelections',
    },
    {
      key: 'resourceName',
      set: 'core',
      question: 'Please provide a friendly name for your resource that will be used to label this category in the project:',
      validation: {
        operator: 'regex',
        value: '^[a-zA-Z0-9]+$',
        onErrorMsg: 'Resource name should be alphanumeric',
      },
      required: true,
    },
  ];

  const coreQuestionInputs = inputs.filter(i => i.set === 'core');

  const appClientInputs = inputs.filter(i => i.set === 'app-client');

  const defaultQuestions = parseInputs(
    defaultPromptInputs,
    amplify,
    defaultValuesFilename,
    stringMapsFilename,
  );

  const defaultConfigAnswer = await inquirer.prompt(defaultQuestions);

  const coreQuestions = parseInputs(
    coreQuestionInputs,
    amplify,
    defaultValuesFilename,
    stringMapsFilename,
    {
      ...defaultConfigAnswer,
    },
  );

  if (defaultConfigAnswer.useDefault === false) {
    coreAnswers = await inquirer.prompt(coreQuestions);

    if (defaultConfigAnswer.authSelections === 'identityPoolAndUserPool') {
      const appClientQuestions = parseInputs(
        appClientInputs,
        amplify,
        defaultValuesFilename,
        stringMapsFilename,
        {
          ...defaultConfigAnswer,
          ...coreAnswers,
        },
      );
      appClientAnswers = await inquirer.prompt(appClientQuestions);
    }
  }

<<<<<<< HEAD
  /*
    create key/value pairs of third party auth providers,
    where key = name accepted by updateIdentityPool API call and value = id entered by user
    TODO: evalutate need for abstracted version of this operation
  */
  if (coreAnswers.thirdPartyAuth) {
    coreAnswers.selectedParties = {};
    thirdPartyMap.forEach((e) => {
      if (coreAnswers[e.answerHashKey]) {
        coreAnswers.selectedParties[e.value] = coreAnswers[e.answerHashKey];
      }
      /*
        certain third party providers (such as Twitter) require multiple values,
        which Cognito requires to be a concatenated string -
        so here we build the string using 'concatKeys' defined in the thirdPartyMap
      */
      if (coreAnswers[e.answerHashKey] && e.concatKeys) {
        e.concatKeys.forEach((i) => {
          coreAnswers.selectedParties[e.value] = coreAnswers.selectedParties[e.value].concat(';', coreAnswers[i]);
        });
      }
    });
  }
=======
  const roles = await context.amplify.executeProviderUtils(context, 'amplify-provider-awscloudformation', 'staticRoles');
>>>>>>> f9f482de

  return {
    ...defaultConfigAnswer,
    ...coreAnswers,
    ...appClientAnswers,
    ...roles,
  };
}

module.exports = { serviceWalkthrough };<|MERGE_RESOLUTION|>--- conflicted
+++ resolved
@@ -82,7 +82,6 @@
     }
   }
 
-<<<<<<< HEAD
   /*
     create key/value pairs of third party auth providers,
     where key = name accepted by updateIdentityPool API call and value = id entered by user
@@ -106,9 +105,9 @@
       }
     });
   }
-=======
+
   const roles = await context.amplify.executeProviderUtils(context, 'amplify-provider-awscloudformation', 'staticRoles');
->>>>>>> f9f482de
+
 
   return {
     ...defaultConfigAnswer,
