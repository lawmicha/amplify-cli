--- conflicted
+++ resolved
@@ -316,23 +316,11 @@
               return true;
             },
             default: () => {
-<<<<<<< HEAD
               if (currentDefaults && currentDefaults.categoryPermissionMap
                 && currentDefaults.categoryPermissionMap[category]
                 && currentDefaults.categoryPermissionMap[category][resourceName]) {
                 return currentDefaults.categoryPermissionMap[category][resourceName];
-=======
-              let result = [];
-              if (
-                currentDefaults &&
-                currentDefaults.categoryPermissionMap &&
-                currentDefaults.categoryPermissionMap[category] &&
-                currentDefaults.categoryPermissionMap[category][resourceName]
-              ) {
-                result = currentDefaults.categoryPermissionMap[category][resourceName];
->>>>>>> c1052b00
               }
-              return result;
             },
           };
 
