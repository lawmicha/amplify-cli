{
  "name": "amplify-cli",
  "version": "0.1.0",
  "description": "amplify-cli",
  "scripts": {
<<<<<<< HEAD
    "test": "lerna run lint && lerna run test",
    "test-changed": "lerna run test --since master",
=======
    "test": "lerna run test",
    "pretest": "lerna run lint ",
>>>>>>> a499e593
    "lint": "lerna run lint",
    "lint-fix": "lerna run lint-fix",
    "clean": "rm -rf node_modules && lerna clean --yes",
    "production-build": "lerna exec -- rm -f package-lock.json && lerna bootstrap --hoist && lerna run build",
    "setup-dev": "lerna exec -- rm -f package-lock.json && lerna bootstrap && cd packages/amplify-cli && rm -f -- package-lock.json && npm link && cd ../.. && lerna run build",
    "setup-dev-win": "lerna bootstrap && cd packages/amplify-cli && del /f package-lock.json && npm link",
    "publish:master": "lerna publish --canary --yes --independent  --preid=alpha --message 'chore(release): Publish [ci skip]' --no-git-tag-version --no-push",
    "publish:beta": "lerna publish --conventional-commits --cd-version=prerelease --yes --independent --npm-tag=beta --preid=beta --message 'chore(release): Publish [ci skip]'",
    "publish:release": "lerna publish --conventional-commits --cd-version=patch --yes --independent --message 'chore(release): Publish [ci skip]'",
    "commit": "git-cz"
  },
  "bugs": {
    "url": "https://github.com/aws-amplify/amplify-cli/issues"
  },
  "private": true,
  "homepage": "https://github.com/aws-amplify/amplify-cli#readme",
  "main": "index.js",
  "repository": {
    "type": "git",
    "url": "https://github.com/aws-amplify/amplify-cli.git"
  },
  "husky": {
    "hooks": {
      "commit-msg": "commitlint -E HUSKY_GIT_PARAMS",
      "pre-push": "npm run test-changed"
    }
  },
  "author": "Amazon Web Services",
  "license": "Apache-2.0",
  "dependencies": {
    "lerna": "^2.11.0"
  },
  "devDependencies": {
    "@commitlint/cli": "^7.1.2",
    "@commitlint/config-conventional": "^7.1.2",
    "@commitlint/config-lerna-scopes": "^7.1.2",
    "commitizen": "^3.0.2",
    "cz-conventional-changelog": "^2.1.0",
    "husky": "^1.1.0"
  },
  "config": {
    "commitizen": {
      "path": "./node_modules/cz-conventional-changelog"
    }
  }
}<|MERGE_RESOLUTION|>--- conflicted
+++ resolved
@@ -3,13 +3,9 @@
   "version": "0.1.0",
   "description": "amplify-cli",
   "scripts": {
-<<<<<<< HEAD
-    "test": "lerna run lint && lerna run test",
     "test-changed": "lerna run test --since master",
-=======
     "test": "lerna run test",
     "pretest": "lerna run lint ",
->>>>>>> a499e593
     "lint": "lerna run lint",
     "lint-fix": "lerna run lint-fix",
     "clean": "rm -rf node_modules && lerna clean --yes",
